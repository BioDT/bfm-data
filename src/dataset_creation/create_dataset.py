# src/data_creation/create_dataset.py

import os
from datetime import datetime, timedelta
from typing import Dict, List, Tuple

import numpy as np
import pandas as pd
import torch
import xarray as xr

from src.config import paths
from src.data_preprocessing.transformation.era5 import get_mean_standard_deviation
from src.dataset_creation.batch import DataBatch
from src.dataset_creation.load_data import (
    load_era5_datasets,
    load_era5_files_grouped_by_date,
    load_species_data,
    load_world_bank_data,
)
from src.dataset_creation.metadata import BatchMetadata
from src.dataset_creation.preprocessing import (
    crop_lat_lon,
    initialize_agriculture_tensors,
    initialize_climate_tensors,
    initialize_forest_tensors,
    initialize_land_tensors,
    initialize_species_extinction_tensors,
    initialize_species_tensors,
    merge_timestamps,
    preprocess_era5,
    process_netcdf_files,
    rescale_sort_lat_lon,
    reset_climate_tensors,
    reset_tensors,
)


def create_batch(
    dates: list,
    lat_range: np.ndarray,
    lon_range: np.ndarray,
    surface_dataset: xr.Dataset,
    single_dataset: xr.Dataset,
    atmospheric_dataset: xr.Dataset,
    # species_dataset: pd.DataFrame,
    # species_distribution_dataset: pd.DataFrame,
    species_extinction_dataset: pd.DataFrame,
    land_dataset: pd.DataFrame,
    agriculture_dataset: pd.DataFrame,
    forest_dataset: pd.DataFrame,
    surfaces_variables: dict,
    single_variables: dict,
    atmospheric_variables: dict,
    # species_variables: dict,
    # species_distribution_variables: dict,
    species_extinction_variables: dict,
    land_variables: dict,
    agriculture_variables: dict,
    forest_variables: dict,
) -> DataBatch:
    """
    Create a DataBatch for a specific day by merging climate and species data but by giving two timestamps
    for prediction purposes.

    Args:
        dates (list): List or tuple of two timestamps.
        lat_range (np.ndarray): Array of latitude values.
        lon_range (np.ndarray): Array of longitude values.
        surface_dataset (xarray.Dataset): Surface variables dataset.
        single_dataset (xarray.Dataset): Single-level variables dataset.
        atmospheric_dataset (xarray.Dataset): Atmospheric pressure-level dataset.
        species_dataset (pd.DataFrame): Species data containing multimodal features.
        species_extinction_dataset (pd.DataFrame): Species extinction data.
        land_dataset (pd.DataFrame): Land data.
        agriculture_dataset (pd.DataFrame): Agriculture data containing agriculture land, arable land, etc.
        forest_dataset (pd.DataFrame): Forest data.
        surfaces_variables (dict): Pre-initialized surface climate variables tensors.
        single_variables (dict): Pre-initialized single-level climate variables tensors.
        atmospheric_variables (dict): Pre-initialized atmospheric pressure variables tensors.
        species_variables (dict): Pre-initialized species variables tensors.
        species_extinction_variables (dict): Pre-initialized extinct species variables tensors.
        land_variables (dict): Pre-initialized land variables tensors.
        agriculture_variables (dict): Pre-initialized agriculture variables tensors.
        forest_variables (dict): Pre-initialized forest variables tensors.

    Returns:
        DataBatch: A DataBatch object containing both climate and species data for the given day.
    """

    locations, scales = get_mean_standard_deviation(
        surface_dataset, single_dataset, atmospheric_dataset
    )

    # pressure_levels = tuple(
    #     int(level) for level in atmospheric_dataset.pressure_level.values
    # )
    pressure_levels = (1000, 50)
    print(pressure_levels)
    print(dates)
    for t, current_date in enumerate(dates):
        print(t)
        print(current_date)

        try:
            surface_variables_by_day = surface_dataset.sel(
                valid_time=current_date, method="nearest"
            ).load()
            single_variables_by_day = single_dataset.sel(
                valid_time=current_date, method="nearest"
            ).load()
            atmospheric_variables_by_day = atmospheric_dataset.sel(
                valid_time=current_date, method="nearest"
            ).load()
            # pressure_levels = tuple(
            #     int(level) for level in atmospheric_dataset.pressure_level.values
            # )
            pressure_levels = (1000, 50)
            has_climate_data = True
        except KeyError:
            surface_variables_by_day = None
            has_climate_data = False
            pressure_levels = None

        if has_climate_data:
            for lat_idx, lat in enumerate(lat_range):
                for lon_idx, lon in enumerate(lon_range):
                    # TODO: add the extra variables
                    for var_name in ["t2m", "msl"]:
                        var_value = (
                            surface_variables_by_day[var_name]
                            .sel(latitude=lat, longitude=lon, method="nearest")
                            .values
                        )
                        surfaces_variables[var_name][
                            t, lat_idx, lon_idx
                        ] = torch.tensor(
                            var_value.item() if not np.isnan(var_value) else 0.0
                        )

                    for var_name in ["z", "lsm"]:
                        var_value = (
                            single_variables_by_day[var_name]
                            .sel(latitude=lat, longitude=lon, method="nearest")
                            .values
                        )
                        single_variables[var_name][t, lat_idx, lon_idx] = torch.tensor(
                            var_value.item() if not np.isnan(var_value) else 0.0
                        )

                    for var_name in ["z", "u", "v"]:
                        for p_idx, pressure_level in enumerate(pressure_levels):
                            var_value = (
                                atmospheric_variables_by_day[var_name]
                                .sel(
                                    latitude=lat,
                                    longitude=lon,
                                    pressure_level=pressure_level,
                                    method="nearest",
                                )
                                .values
                            )

                            atmospheric_variables[var_name][
                                t, p_idx, lat_idx, lon_idx
                            ] = torch.tensor(
                                var_value.item() if not np.isnan(var_value) else 0.0
                            )

        # try:
        #     species_variables_by_day = species_dataset[
        #         species_dataset["Timestamp"].apply(
        #             lambda x: x[0] if x is not None else None
        #         )
        #         == pd.Timestamp(current_date[0])
        #     ]
        #     has_species_data = True
        # except KeyError:
        #     species_variables_by_day = None
        #     has_species_data = False

        # if has_species_data:
        #     for lat_idx, lat in enumerate(lat_range):
        #         for lon_idx, lon in enumerate(lon_range):
        #             species_at_location = species_variables_by_day[
        #                 (species_variables_by_day["Latitude"] == lat)
        #                 & (species_variables_by_day["Longitude"] == lon)
        #             ]

        #             if not species_at_location.empty:
        #                 species_entry = species_at_location.iloc[0]

        #                 species_variables["Species"][
        #                     t, lat_idx, lon_idx
        #                 ] = torch.tensor(species_entry["Species"], dtype=torch.float16)

        #                 # species_variables["Image"][t, lat_idx, lon_idx] = species_entry[
        #                 #     "Image"
        #                 # ]

        #                 # species_variables["Audio"][t, lat_idx, lon_idx] = species_entry[
        #                 #     "Audio"
        #                 # ]

        #                 species_variables["eDNA"][t, lat_idx, lon_idx] = species_entry[
        #                     "eDNA"
        #                 ]

        #                 species_variables["Description"][
        #                     t, lat_idx, lon_idx
        #                 ] = species_entry["Description"]

        #                 species_variables["Distribution"][
        #                     t, lat_idx, lon_idx
        #                 ] = torch.tensor(
        #                     species_entry["Distribution"], dtype=torch.float16
        #                 )

        #                 for category in [
        #                     "Phylum",
        #                     "Class",
        #                     "Order",
        #                     "Family",
        #                     "Genus",
        #                     "Redlist",
        #                 ]:
        #                     species_variables[category][
        #                         t, lat_idx, lon_idx
        #                     ] = torch.tensor(
        #                         species_entry[category], dtype=torch.float16
        #                     )

        year = pd.Timestamp(current_date).year
        for lat_idx, lat in enumerate(lat_range):
            for lon_idx, lon in enumerate(lon_range):

                ndvi_at_location = land_dataset[
                    (land_dataset["Latitude"] == lat)
                    & (land_dataset["Longitude"] == lon)
                    & (land_dataset["Variable"] == "NDVI")
                ]

                if not ndvi_at_location.empty:
                    ndvi_value = ndvi_at_location.get(str(year), pd.NA)
                    if ndvi_value is not pd.NA:
                        land_variables["NDVI"][t, lat_idx, lon_idx] = torch.tensor(
                            ndvi_value.values[0], dtype=torch.float16
                        )

                land_at_location = land_dataset[
                    (land_dataset["Latitude"] == lat)
                    & (land_dataset["Longitude"] == lon)
                    & (land_dataset["Variable"] == "Land")
                ]
                if not land_at_location.empty:
                    land_value = land_at_location.get(str(year), pd.NA)
                    if land_value is not pd.NA:
                        land_variables["Land"][t, lat_idx, lon_idx] = torch.tensor(
                            land_value.values[0], dtype=torch.float16
                        )

                agriculture_at_location = agriculture_dataset[
                    (agriculture_dataset["Latitude"] == lat)
                    & (agriculture_dataset["Longitude"] == lon)
                ]

                if not agriculture_at_location.empty:
                    agri_land_row = agriculture_at_location[
                        agriculture_at_location["Variable"] == "Agriculture"
                    ]
                    if not agri_land_row.empty:
                        for var, field in [
                            ("Agriculture", "AgricultureLand"),
                            ("Agriculture_Irrigated", "AgricultureIrrLand"),
                            ("Arable", "ArableLand"),
                            ("Cropland", "Cropland"),
                        ]:
                            agri_row = agriculture_at_location[
                                agriculture_at_location["Variable"] == var
                            ]
                            if not agri_row.empty:
                                agri_value = agri_row.get(f"Agri_{year}", pd.NA)
                                if agri_value is not pd.NA:
                                    agriculture_variables[field][
                                        t, lat_idx, lon_idx
                                    ] = torch.tensor(
                                        agri_value.values[0], dtype=torch.float16
                                    )

                forest_at_location = forest_dataset[
                    (forest_dataset["Latitude"] == lat)
                    & (forest_dataset["Longitude"] == lon)
                ]

                if not forest_at_location.empty:
                    forest_value = forest_at_location.get(f"Forest_{year}", pd.NA)
                    if forest_value is not pd.NA:
                        forest_variables["Forest"][t, lat_idx, lon_idx] = torch.tensor(
                            forest_value.values[0], dtype=torch.float16
                        )

                extinction_at_location = species_extinction_dataset[
                    (species_extinction_dataset["Latitude"] == lat)
                    & (species_extinction_dataset["Longitude"] == lon)
                ]
                if not extinction_at_location.empty:
                    extinction_value = extinction_at_location.get(f"RLI_{year}", pd.NA)
                    if extinction_value is not pd.NA:
                        species_extinction_variables["ExtinctionValue"][
                            t, lat_idx, lon_idx
                        ] = torch.tensor(
                            extinction_value.values[0], dtype=torch.float16
                        )

                # # Get all species distributions for the current lat/lon
                # distribution_at_location = species_distribution_dataset[
                #     (species_distribution_dataset["lat"] == lat)
                #     & (species_distribution_dataset["lon"] == lon)
                # ]

                # if not distribution_at_location.empty:
                #     for _, row in distribution_at_location.iterrows():
                #         species_name = row["species"]  # Get the species name
                #         if species_name not in species_distribution_variables:
                #             # Initialize tensor for this species if not already present
                #             species_distribution_variables[species_name] = torch.zeros(
                #                 (t, len(lat_range), len(lon_range)), dtype=torch.float16
                #             )
                #         # Get the distribution value for the current year
                #         distribution_value = row.get(str(year), pd.NA)
                #         if distribution_value is not pd.NA:
                #             species_distribution_variables[species_name][
                #                 t, lat_idx, lon_idx
                #             ] = torch.tensor(distribution_value, dtype=torch.float16)

    first_timestamp = dates[0]
    second_timestamp = dates[1]

    batch = DataBatch(
        surface_variables=surfaces_variables,
        single_variables=single_variables,
        atmospheric_variables=atmospheric_variables,
        # species_variables=species_variables,
        # species_distribution_variables=species_distribution_variables,
        species_extinction_variables=species_extinction_variables,
        land_variables=land_variables,
        agriculture_variables=agriculture_variables,
        forest_variables=forest_variables,
        batch_metadata=BatchMetadata(
            latitudes=torch.tensor(lat_range),
            longitudes=torch.tensor(lon_range),
            timestamp=(first_timestamp, second_timestamp),
            pressure_levels=pressure_levels,
        ),
    )

    target_dtype = torch.float32
    target_device = torch.device("cuda" if torch.cuda.is_available() else "cpu")
    batch = preprocess_era5(
        batch,
        dtype=target_dtype,
        device=target_device,
        locations=locations,
        scales=scales,
    )

    return batch


def create_batches(
    surface_dataset: xr.Dataset,
    single_dataset: xr.Dataset,
    atmospheric_dataset: xr.Dataset,
    # species_dataset: pd.DataFrame,
    species_extinction_dataset: pd.DataFrame,
    land_dataset: pd.DataFrame,
    agriculture_dataset: pd.DataFrame,
    forest_dataset: pd.DataFrame,
    load_type: str = "day-by-day",
) -> list[DataBatch]:
    """
    Create DataBatches by merging xarray-based ERA5 climate data with species data for each timestamp.

    Args:
        surface_dataset (xarray.Dataset): The surface-level ERA5 dataset.
        single_dataset (xarray.Dataset): The single-level ERA5 dataset.
        atmospheric_dataset (xarray.Dataset): The pressure-level ERA5 dataset.
        species_dataset (pd.DataFrame): DataFrame containing species data.
        load_type (str): Load type can be 'day-by-day' or 'large-file'. Default is 'day-by-day'.

    Returns:
        list[DataBatch]: A list of DataBatch objects containing both climate and species data.
    """

    # species_dataset["Longitude"] = species_dataset["Longitude"].apply(
    #     lambda lon: (lon + 360) % 360 if lon < 0 else lon
    # )

    def initialize_data(crop_lat_n=None, crop_lon_n=None):
        """
        Initialize common ranges, tensors, and return them.

        Args:
            crop_n (bool): If it is true, then crop the latitude and longitude arrays.
        """

        min_lon, min_lat, max_lon, max_lat = -30, 34.0, 50.0, 72.0

        lat_range = np.arange(min_lat, max_lat + 0.25, 0.25)
        lon_range = np.arange(min_lon, max_lon + 0.25, 0.25)

        if crop_lat_n is not None or crop_lon_n is not None:
            crop_lat_n = crop_lat_n if crop_lat_n is not None else len(lat_range)
            crop_lon_n = crop_lon_n if crop_lon_n is not None else len(lon_range)
            lat_range, lon_range = crop_lat_lon(
                lat_range, lon_range, crop_lat_n, crop_lon_n
            )

        lat_range, lon_range = rescale_sort_lat_lon(lat_range, lon_range)
        T = 2
        pressure_levels = 13

        climate_tensors = initialize_climate_tensors(
            lat_range, lon_range, T, pressure_levels
        )
        # species_tensors = initialize_species_tensors(lat_range, lon_range, T)
        species_extinction_tensors = initialize_species_extinction_tensors(
            lat_range, lon_range, T
        )

        land_tensors = initialize_land_tensors(lat_range, lon_range, T)
        agriculture_tensors = initialize_agriculture_tensors(lat_range, lon_range, T)
        forest_tensors = initialize_forest_tensors(lat_range, lon_range, T)

        return (
            lat_range,
            lon_range,
            climate_tensors,
            # species_tensors,
            species_extinction_tensors,
            land_tensors,
            agriculture_tensors,
            forest_tensors,
        )

    def create_and_save_batch(
        timestamps,
        surfaces_variables,
        single_variables,
        atmospheric_variables,
        # species_variables,
        species_extinction_variables,
        land_variables,
        agriculture_variables,
        forest_variables,
    ):
        """Create a batch and save it to disk."""

        date1 = timestamps[0].strftime("%Y-%m-%d")
        date2 = timestamps[1].strftime("%Y-%m-%d")
        batch_file = os.path.join(paths.BATCHES_DATA_DIR, f"batch_{date1}_{date2}.pt")

        print(batch_file)

        if os.path.exists(batch_file):
            print(f"Batch for {date1} to {date2} already exists. Skipping...")
            return None

        batch = create_batch(
            dates=timestamps,
            lat_range=lat_range,
            lon_range=lon_range,
            surface_dataset=surface_dataset,
            single_dataset=single_dataset,
            atmospheric_dataset=atmospheric_dataset,
            # species_dataset=species_subset,
            species_extinction_dataset=species_extinction_dataset,
            land_dataset=land_dataset,
            forest_dataset=forest_dataset,
            agriculture_dataset=agriculture_dataset,
            surfaces_variables=surfaces_variables,
            single_variables=single_variables,
            atmospheric_variables=atmospheric_variables,
            # species_variables=species_variables,
            species_extinction_variables=species_extinction_variables,
            land_variables=land_variables,
            agriculture_variables=agriculture_variables,
            forest_variables=forest_variables,
        )

        os.makedirs(os.path.dirname(batch_file), exist_ok=True)
        torch.save(batch, batch_file)
        return batch

    (
        lat_range,
        lon_range,
        climate_tensors,
        # species_tensors,
        species_extinction_tensors,
        land_tensors,
        agriculture_tensors,
        forest_tensors,
    ) = initialize_data()
    surfaces_variables = climate_tensors["surface"]
    single_variables = climate_tensors["single"]
    atmospheric_variables = climate_tensors["atmospheric"]
    # species_variables = species_tensors
    species_extinction_variables = species_extinction_tensors
    land_variables = land_tensors
    agriculture_variables = agriculture_tensors
    forest_variables = forest_tensors

    batches = []

    if load_type == "day-by-day":
        start_date = np.datetime64("2000-01-01T00:00:00", "s")

        climate_timestamps = set(
            surface_dataset["valid_time"].values.astype("datetime64[s]").tolist()
        )

        climate_timestamps = {t for t in climate_timestamps if t >= start_date}
        print(climate_timestamps)
        if climate_timestamps:

            sorted_timestamps: List[Tuple[datetime.datetime]] = [
                (t) for t in sorted(climate_timestamps)
            ]
            print(sorted_timestamps)

            # min_timestamp = min(climate_timestamps)
            # max_timestamp = max(climate_timestamps)

            # species_subset = species_dataset[
            #     (
            #         species_dataset["Timestamp"].apply(
            #             lambda x: x[0] if isinstance(x, tuple) else x
            #         )
            #         >= min_timestamp
            #     )
            #     & (
            #         species_dataset["Timestamp"].apply(
            #             lambda x: x[0] if isinstance(x, tuple) else x
            #         )
            #         <= max_timestamp
            #     )
            # ]

            # timestamps = merge_timestamps(surface_dataset, species_subset)

            batch = create_and_save_batch(
                # timestamps[:2],
                sorted_timestamps,
                surfaces_variables,
                single_variables,
                atmospheric_variables,
                # species_variables,
                species_extinction_variables,
                land_variables,
                agriculture_variables,
                forest_variables,
            )

            if batch is not None:
                return batch

        # elif load_type == "large-file":
        #     timestamps = merge_timestamps(surface_dataset, species_dataset)

        #     for i in range(len(timestamps) - 1):
        #         timestamp_pair = timestamps[i : i + 2]

        #         species_subset = species_dataset[
        #             (species_dataset["Timestamp"] >= timestamp_pair[0])
        #             & (species_dataset["Timestamp"] < timestamp_pair[1])
        #         ]

        #         batch = create_and_save_batch(
        #             timestamp_pair,
        #             surfaces_variables,
        #             single_variables,
        #             atmospheric_variables,
        #             species_variables,
        #             species_extinction_variables,
        #             land_variables,
        #             agriculture_variables,
        #             forest_variables,
        #         )

        #         if batch is not None:
        #             batches.append(batch)

        #         reset_climate_tensors(
        #             surfaces_variables, single_variables, atmospheric_variables
        #         )
        #         reset_tensors(species_variables)
        #         reset_tensors(species_extinction_variables)
        #         reset_tensors(land_variables)
        #         reset_tensors(agriculture_variables)
        #         reset_tensors(forest_variables)

        return batches


def create_dataset(
    species_file: str,
    era5_directory: str,
    load_type: str = "day-by-day",
    surface_file: str = None,
    single_file: str = None,
    atmospheric_file: str = None,
    agriculture_file: str = None,
    land_file: str = None,
    forest_file: str = None,
    species_extinction_file: str = None,
) -> list[DataBatch]:
    """
    Create DataBatches from the multimodal and ERA5 datasets and save the resulting batches
    and batch metadata for future use.

    Args:
        species_file (str): Path to the Parquet file for multimodal data.
        era5_directory (str): Directory containing sorted ERA5 NetCDF files (one per day).
        load_type (str): Specifies whether to load files 'day-by-day' or 'large-file'.
        surface_file (str): Path to the ERA5 surface dataset. (large file option)
        single_file (str): Path to the ERA5 single-level dataset. (large file option)
        atmospheric_file (str): Path to the ERA5 pressure-level dataset. (large file option)
        agriculture_file (str): Path to the csv file for agriculture data.
        land_file (str): Path to the csv file for land data.
        forest_file (str): Path to the csv file for forest data.
        species_extinction_file (str): Path to the csv file for species extinction data.

    Returns:
        None.
    """
    # species_dataset = load_species_data(species_file)
    agriculture_dataset = load_world_bank_data(agriculture_file)
    land_dataset = load_world_bank_data(land_file)
    forest_dataset = load_world_bank_data(forest_file)
    species_extinction_dataset = load_world_bank_data(species_extinction_file)

    if load_type == "day-by-day":
        batches = []

        grouped_files = load_era5_files_grouped_by_date(era5_directory)

        for i in range(0, len(grouped_files) - 1, 2):
            (
                atmospheric_dataset_day1,
                single_dataset_day1,
                surface_dataset_day1,
            ) = grouped_files[i]
            (
                atmospheric_dataset_day2,
                single_dataset_day2,
                surface_dataset_day2,
            ) = grouped_files[i + 1]

<<<<<<< HEAD
            create_batch_for_pair_of_days(
                atmospheric_dataset_day1,
                single_dataset_day1,
                surface_dataset_day1,
                atmospheric_dataset_day2,
                single_dataset_day2,
                surface_dataset_day2,
                species_dataset,
                agriculture_dataset,
                forest_dataset,
                land_dataset,
                species_extinction_dataset,
=======
            valid_files = process_netcdf_files(
                [
                    atmospheric_dataset_day1,
                    single_dataset_day1,
                    surface_dataset_day1,
                    atmospheric_dataset_day2,
                    single_dataset_day2,
                    surface_dataset_day2,
                ]
            )

            if len(valid_files) < 6:
                print(f"Skipping date {i} due to missing or invalid files.")
                continue

            atmospheric_dataset_day1 = xr.open_dataset(atmospheric_dataset_day1)
            single_dataset_day1 = xr.open_dataset(single_dataset_day1)
            surface_dataset_day1 = xr.open_dataset(surface_dataset_day1)

            atmospheric_dataset_day2 = xr.open_dataset(atmospheric_dataset_day2)
            single_dataset_day2 = xr.open_dataset(single_dataset_day2)
            surface_dataset_day2 = xr.open_dataset(surface_dataset_day2)

            atmospheric_dataset = xr.concat(
                [atmospheric_dataset_day1, atmospheric_dataset_day2], dim="valid_time"
            )
            single_dataset = xr.concat(
                [single_dataset_day1, single_dataset_day2], dim="valid_time"
            )
            surface_dataset = xr.concat(
                [surface_dataset_day1, surface_dataset_day2], dim="valid_time"
            )

            batch = create_batches(
                surface_dataset=surface_dataset,
                single_dataset=single_dataset,
                atmospheric_dataset=atmospheric_dataset,
                # species_dataset=species_dataset,
                agriculture_dataset=agriculture_dataset,
                forest_dataset=forest_dataset,
                land_dataset=land_dataset,
                species_extinction_dataset=species_extinction_dataset,
>>>>>>> 65df4e8a
            )

    elif load_type == "large-file":

        (
            surface_dataset,
            single_dataset,
            atmospheric_dataset,
        ) = load_era5_datasets(surface_file, single_file, atmospheric_file)

        batches = create_batches(
            surface_dataset=surface_dataset,
            single_dataset=single_dataset,
            atmospheric_dataset=atmospheric_dataset,
            # species_dataset=species_dataset,
            agriculture_dataset=agriculture_dataset,
            forest_dataset=forest_dataset,
            land_dataset=land_dataset,
            species_extinction_dataset=species_extinction_dataset,
        )


def create_batch_for_pair_of_days(
    atmospheric_dataset_day1,
    single_dataset_day1,
    surface_dataset_day1,
    atmospheric_dataset_day2,
    single_dataset_day2,
    surface_dataset_day2,
    species_dataset,
    agriculture_dataset,
    forest_dataset,
    land_dataset,
    species_extinction_dataset,
):
    atmospheric_dataset_day1 = xr.open_dataset(atmospheric_dataset_day1)
    single_dataset_day1 = xr.open_dataset(single_dataset_day1)
    surface_dataset_day1 = xr.open_dataset(surface_dataset_day1)

    atmospheric_dataset_day2 = xr.open_dataset(atmospheric_dataset_day2)
    single_dataset_day2 = xr.open_dataset(single_dataset_day2)
    surface_dataset_day2 = xr.open_dataset(surface_dataset_day2)

    atmospheric_dataset = xr.concat(
        [atmospheric_dataset_day1, atmospheric_dataset_day2], dim="valid_time"
    )
    single_dataset = xr.concat(
        [single_dataset_day1, single_dataset_day2], dim="valid_time"
    )
    surface_dataset = xr.concat(
        [surface_dataset_day1, surface_dataset_day2], dim="valid_time"
    )

    batch = create_batches(
        surface_dataset=surface_dataset,
        single_dataset=single_dataset,
        atmospheric_dataset=atmospheric_dataset,
        species_dataset=species_dataset,
        agriculture_dataset=agriculture_dataset,
        forest_dataset=forest_dataset,
        land_dataset=land_dataset,
        species_extinction_dataset=species_extinction_dataset,
    )

    atmospheric_dataset_day1.close()
    single_dataset_day1.close()
    surface_dataset_day1.close()
    atmospheric_dataset_day2.close()
    single_dataset_day2.close()
    surface_dataset_day2.close()<|MERGE_RESOLUTION|>--- conflicted
+++ resolved
@@ -657,20 +657,6 @@
                 surface_dataset_day2,
             ) = grouped_files[i + 1]
 
-<<<<<<< HEAD
-            create_batch_for_pair_of_days(
-                atmospheric_dataset_day1,
-                single_dataset_day1,
-                surface_dataset_day1,
-                atmospheric_dataset_day2,
-                single_dataset_day2,
-                surface_dataset_day2,
-                species_dataset,
-                agriculture_dataset,
-                forest_dataset,
-                land_dataset,
-                species_extinction_dataset,
-=======
             valid_files = process_netcdf_files(
                 [
                     atmospheric_dataset_day1,
@@ -686,34 +672,18 @@
                 print(f"Skipping date {i} due to missing or invalid files.")
                 continue
 
-            atmospheric_dataset_day1 = xr.open_dataset(atmospheric_dataset_day1)
-            single_dataset_day1 = xr.open_dataset(single_dataset_day1)
-            surface_dataset_day1 = xr.open_dataset(surface_dataset_day1)
-
-            atmospheric_dataset_day2 = xr.open_dataset(atmospheric_dataset_day2)
-            single_dataset_day2 = xr.open_dataset(single_dataset_day2)
-            surface_dataset_day2 = xr.open_dataset(surface_dataset_day2)
-
-            atmospheric_dataset = xr.concat(
-                [atmospheric_dataset_day1, atmospheric_dataset_day2], dim="valid_time"
-            )
-            single_dataset = xr.concat(
-                [single_dataset_day1, single_dataset_day2], dim="valid_time"
-            )
-            surface_dataset = xr.concat(
-                [surface_dataset_day1, surface_dataset_day2], dim="valid_time"
-            )
-
-            batch = create_batches(
-                surface_dataset=surface_dataset,
-                single_dataset=single_dataset,
-                atmospheric_dataset=atmospheric_dataset,
-                # species_dataset=species_dataset,
-                agriculture_dataset=agriculture_dataset,
-                forest_dataset=forest_dataset,
-                land_dataset=land_dataset,
-                species_extinction_dataset=species_extinction_dataset,
->>>>>>> 65df4e8a
+            create_batch_for_pair_of_days(
+                atmospheric_dataset_day1,
+                single_dataset_day1,
+                surface_dataset_day1,
+                atmospheric_dataset_day2,
+                single_dataset_day2,
+                surface_dataset_day2,
+                # species_dataset,
+                agriculture_dataset,
+                forest_dataset,
+                land_dataset,
+                species_extinction_dataset,
             )
 
     elif load_type == "large-file":
@@ -743,12 +713,26 @@
     atmospheric_dataset_day2,
     single_dataset_day2,
     surface_dataset_day2,
-    species_dataset,
+    # species_dataset,
     agriculture_dataset,
     forest_dataset,
     land_dataset,
     species_extinction_dataset,
 ):
+    valid_files = process_netcdf_files(
+        [
+            atmospheric_dataset_day1,
+            single_dataset_day1,
+            surface_dataset_day1,
+            atmospheric_dataset_day2,
+            single_dataset_day2,
+            surface_dataset_day2,
+        ]
+    )
+
+    if len(valid_files) < 6:
+        print(f"Skipping date due to missing or invalid files.")
+        return
     atmospheric_dataset_day1 = xr.open_dataset(atmospheric_dataset_day1)
     single_dataset_day1 = xr.open_dataset(single_dataset_day1)
     surface_dataset_day1 = xr.open_dataset(surface_dataset_day1)
@@ -767,20 +751,42 @@
         [surface_dataset_day1, surface_dataset_day2], dim="valid_time"
     )
 
-    batch = create_batches(
-        surface_dataset=surface_dataset,
-        single_dataset=single_dataset,
-        atmospheric_dataset=atmospheric_dataset,
-        species_dataset=species_dataset,
-        agriculture_dataset=agriculture_dataset,
-        forest_dataset=forest_dataset,
-        land_dataset=land_dataset,
-        species_extinction_dataset=species_extinction_dataset,
-    )
-
-    atmospheric_dataset_day1.close()
-    single_dataset_day1.close()
-    surface_dataset_day1.close()
-    atmospheric_dataset_day2.close()
-    single_dataset_day2.close()
-    surface_dataset_day2.close()+            batch = create_batches(
+                surface_dataset=surface_dataset,
+                single_dataset=single_dataset,
+                atmospheric_dataset=atmospheric_dataset,
+                # species_dataset=species_dataset,
+                agriculture_dataset=agriculture_dataset,
+                forest_dataset=forest_dataset,
+                land_dataset=land_dataset,
+                species_extinction_dataset=species_extinction_dataset,
+            )
+
+            if batch is not None:
+                batches.append(batch)
+
+            atmospheric_dataset_day1.close()
+            single_dataset_day1.close()
+            surface_dataset_day1.close()
+            atmospheric_dataset_day2.close()
+            single_dataset_day2.close()
+            surface_dataset_day2.close()
+
+    elif load_type == "large-file":
+
+        (
+            surface_dataset,
+            single_dataset,
+            atmospheric_dataset,
+        ) = load_era5_datasets(surface_file, single_file, atmospheric_file)
+
+        batches = create_batches(
+            surface_dataset=surface_dataset,
+            single_dataset=single_dataset,
+            atmospheric_dataset=atmospheric_dataset,
+            # species_dataset=species_dataset,
+            agriculture_dataset=agriculture_dataset,
+            forest_dataset=forest_dataset,
+            land_dataset=land_dataset,
+            species_extinction_dataset=species_extinction_dataset,
+        )