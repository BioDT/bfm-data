# tests/test_audio.py

import os
import unittest
from urllib import request

<<<<<<< HEAD
import torch
import torchaudio

=======
from src.config.paths import TEST_DATA_DIR
>>>>>>> 18d86714
from src.data_ingestion.api_clients.xenocanto import XenoCantoDownloader
from src.data_preprocessing.feature_extraction.audio import extract_mfcc
from src.data_preprocessing.process import process_audio


class TestAudio(unittest.TestCase):
    @classmethod
    def setUpClass(cls):
<<<<<<< HEAD
        cls.downloader = XenoCantoDownloader("test_data")
=======
        cls.downloader = XenoCantoDownloader(TEST_DATA_DIR)
>>>>>>> 18d86714

    def test_connection(self):
        url = "https://xeno-canto.org/api/2/recordings?query=Coracias+caudatus+caudatus+q_gt:C&page=1"
        status = request.urlopen(url).getcode()
        self.assertEqual(status, 200)

    def test_download(self):
        self.downloader.download("Coracias caudatus caudatus")
        self.assertTrue(
            os.path.exists(
                f"{TEST_DATA_DIR}/Life/Coracias caudatus caudatus/517LBROL0911210809NAMA2.wav"
            )
        )

        self.assertTrue(
            os.path.exists(
                f"{TEST_DATA_DIR}/Life/Coracias caudatus caudatus/XC365265-Coracias_caudatus_nom-FL calls Liwonde NP south 6Dec15 9.15am LS118988b.wav"
            )
        )

        self.assertTrue(
            os.path.exists(
                f"{TEST_DATA_DIR}/Life/Coracias caudatus caudatus/XC429948-Coracius_caudatus_nom-FL calls NdutuLodge 3Nov17 7.38am LS113901a_audio.csv"
            )
        )

    def test_preprocessing(self):

        input_file_path = f"{TEST_DATA_DIR}/Life/Coracias caudatus caudatus/XC429640-Coracias_caudatus_nom-FL mobbing kite nr SimbaLodge TarangireNP 29Oct17 10.10am LS113587a.wav"
        output_file_path = f"{TEST_DATA_DIR}/Life/Coracias caudatus caudatus/XC429640-Coracias_caudatus_nom-FL mobbing kite nr SimbaLodge TarangireNP 29Oct17 10.10am LS113587a_preprocessed.wav"

        self.assertTrue(
            os.path.exists(input_file_path),
            f"Input file does not exist: {input_file_path}",
        )

        process_audio(input_file_path, output_file_path)

        self.assertTrue(
            os.path.exists(output_file_path),
            f"Output file was not created: {output_file_path}",
        )

    def test_feature_extraction(self):
        input_file_path = "test_data/audio/Xeno-Canto/Afghanistan/Phylloscopus griseolus/XC181207-B09h01m16s10jun2008.wav"

        audio, sample_rate = torchaudio.load(input_file_path)

        mfcc_features = extract_mfcc(audio, sample_rate)

        self.assertIsInstance(
            mfcc_features, torch.Tensor, "MFCC features should be a torch.Tensor"
        )

        self.assertTrue(
            mfcc_features.shape[0] > 0,
            "MFCC features should have more than 0 coefficients",
        )


if __name__ == "__main__":
    unittest.main()<|MERGE_RESOLUTION|>--- conflicted
+++ resolved
@@ -4,13 +4,10 @@
 import unittest
 from urllib import request
 
-<<<<<<< HEAD
 import torch
 import torchaudio
 
-=======
 from src.config.paths import TEST_DATA_DIR
->>>>>>> 18d86714
 from src.data_ingestion.api_clients.xenocanto import XenoCantoDownloader
 from src.data_preprocessing.feature_extraction.audio import extract_mfcc
 from src.data_preprocessing.process import process_audio
@@ -19,11 +16,7 @@
 class TestAudio(unittest.TestCase):
     @classmethod
     def setUpClass(cls):
-<<<<<<< HEAD
-        cls.downloader = XenoCantoDownloader("test_data")
-=======
         cls.downloader = XenoCantoDownloader(TEST_DATA_DIR)
->>>>>>> 18d86714
 
     def test_connection(self):
         url = "https://xeno-canto.org/api/2/recordings?query=Coracias+caudatus+caudatus+q_gt:C&page=1"
@@ -67,22 +60,6 @@
             f"Output file was not created: {output_file_path}",
         )
 
-    def test_feature_extraction(self):
-        input_file_path = "test_data/audio/Xeno-Canto/Afghanistan/Phylloscopus griseolus/XC181207-B09h01m16s10jun2008.wav"
-
-        audio, sample_rate = torchaudio.load(input_file_path)
-
-        mfcc_features = extract_mfcc(audio, sample_rate)
-
-        self.assertIsInstance(
-            mfcc_features, torch.Tensor, "MFCC features should be a torch.Tensor"
-        )
-
-        self.assertTrue(
-            mfcc_features.shape[0] > 0,
-            "MFCC features should have more than 0 coefficients",
-        )
-
 
 if __name__ == "__main__":
     unittest.main()