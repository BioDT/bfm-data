--- conflicted
+++ resolved
@@ -7,22 +7,13 @@
 
 from src.config.paths import TEST_DATA_DIR
 from src.data_ingestion.api_clients.inaturalist import iNaturalistDownloader
-<<<<<<< HEAD
 from src.data_preprocessing.process import process_image
-=======
->>>>>>> 18d86714
-
-# from src.utils.preprocessing.image import process_image
 
 
 class TestAudio(unittest.IsolatedAsyncioTestCase):
     @classmethod
     def setUpClass(cls):
-<<<<<<< HEAD
-        cls.downloader = iNaturalistDownloader("test_data")
-=======
         cls.downloader = iNaturalistDownloader(TEST_DATA_DIR)
->>>>>>> 18d86714
 
     def test_connection(self):
         url = "https://api.inaturalist.org/v1/observations?per_page=200&has%5B%5D=photos&has%5B%5D=geo&quality_grade=research&page=1"
@@ -37,36 +28,27 @@
         await self.downloader.process_and_download_observations(observations)
         self.assertTrue(
             os.path.exists(
-<<<<<<< HEAD
-                "test_data/Life/South Africa/Coracias caudatus caudatus/Lilac-breasted Roller_Coracias caudatus caudatus_237094807_1.jpg"
-=======
                 f"{TEST_DATA_DIR}/Life/Coracias caudatus caudatus/Lilac-breasted Roller_237094807_1.jpg"
->>>>>>> 18d86714
             )
         )
         self.assertTrue(
             os.path.exists(
-<<<<<<< HEAD
-                "test_data/Life/United Kingdom/Lysimachia vulgaris/Yellow Loosestrife_Lysimachia vulgaris_237094847_1.jpg"
-=======
                 f"{TEST_DATA_DIR}/Life/Lysimachia vulgaris/Yellow Loosestrife_237094847_1.jpg"
->>>>>>> 18d86714
             )
         )
         self.assertTrue(
             os.path.exists(
-<<<<<<< HEAD
-                "test_data/Life/United Kingdom/Lysimachia vulgaris/Yellow Loosestrife_Lysimachia vulgaris_237094847_4.jpg"
+                f"{TEST_DATA_DIR}/Life/Lysimachia vulgaris/Yellow Loosestrife_237094847_4.jpg"
             )
         )
 
     def test_preprocessing(self):
 
-        input_file_path = "test_data/Life/South Africa/Coracias caudatus caudatus/Lilac-breasted Roller_Coracias caudatus caudatus_237094807_1.jpg"
-        output_file_path = "test_data/Life/South Africa/Coracias caudatus caudatus/Lilac-breasted Roller_Coracias caudatus caudatus_237094807_1_test.jpg"
+        input_file_path = f"{TEST_DATA_DIR}/Life/Coracias caudatus caudatus/Lilac-breasted Roller_237094807_1.jpg"
+        output_file_path = f"{TEST_DATA_DIR}/Life/Coracias caudatus caudatus/Lilac-breasted Roller_237094807_1_test.jpg"
 
-        input_file_path_2 = "test_data/Life/United Kingdom/Lysimachia vulgaris/Yellow Loosestrife_Lysimachia vulgaris_237094847_1.jpg"
-        output_file_path_2 = "test_data/Life/United Kingdom/Lysimachia vulgaris/Yellow Loosestrife_Lysimachia vulgaris_237094847_1_test.jpg"
+        input_file_path_2 = f"{TEST_DATA_DIR}/Life/Lysimachia vulgaris/Yellow Loosestrife_237094847_1.jpg"
+        output_file_path_2 = f"{TEST_DATA_DIR}/Life/Lysimachia vulgaris/Yellow Loosestrife_237094847_1_test.jpg"
 
         self.assertTrue(
             os.path.exists(input_file_path),
@@ -86,17 +68,6 @@
             f"Output file was not created: {output_file_path}",
         )
 
-        self.assertTrue(
-            os.path.exists(output_file_path_2),
-            f"Output file was not created: {output_file_path_2}",
-        )
-
-=======
-                f"{TEST_DATA_DIR}/Life/Lysimachia vulgaris/Yellow Loosestrife_237094847_4.jpg"
-            )
-        )
-
->>>>>>> 18d86714
 
 if __name__ == "__main__":
     unittest.main()